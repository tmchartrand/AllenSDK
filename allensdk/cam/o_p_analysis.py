--- conflicted
+++ resolved
@@ -33,11 +33,6 @@
         self.numbercells = len(self.celltraces)                         #number of cells in dataset       
         self.acquisition_rate = 1/(self.timestamps[1]-self.timestamps[0])
         self.dxcm, self.dxtime = self.cam_analysis.nwb.get_running_speed()        
-<<<<<<< HEAD
-    
-        
-    def getGlobalDFF(self, percentiletosubtract=8):
-=======
 #        self.celltraces_dff = self.get_global_dff(percentiletosubtract=8)
 #        self.binned_dx_sp, self.binned_cells_sp, self.binned_dx_vis, self.binned_cells_vis = self.get_speed_tuning(binsize=400)
 
@@ -48,7 +43,6 @@
         raise CamAnalysisException("get_peak not implemented")
 
     def get_global_dff(self, percentiletosubtract=8):
->>>>>>> c027ba70
         '''does a global DF/F using a sliding window (+/- 15 s) baseline subtraction followed by Fo=peak of histogram'''
         '''replace when DF/F added to nwb file'''        
         OPAnalysis._log.info("Calculating global DF/F ... this can take some time")
@@ -73,13 +67,8 @@
         
         return celltraces_dff
     
-<<<<<<< HEAD
-    def getSpeedTuning(self, binsize):
-        OPAnalysis._log.info('Calculating speed tuning, spontaneous vs visually driven')
-=======
     def get_speed_tuning(self, binsize):
         print 'Calculating speed tuning, spontaneous vs visually driven'
->>>>>>> c027ba70
         celltraces_trimmed = np.delete(self.celltraces_dff, range(len(self.dxcm), np.size(self.celltraces_dff,1)), axis=1) 
 
         # pull out spontaneous epoch(s)        
@@ -259,38 +248,3 @@
         pval = sweep_response.applymap(doPvalue)
         return sweep_response, mean_sweep_response, pval            
         
-<<<<<<< HEAD
-    def testPtest(self):
-        '''running new ptest'''
-        test = pd.DataFrame(index=self.sweeptable.index.values, columns=np.array(range(self.numbercells)).astype(str))
-        for nc in range(self.numbercells):        
-            for index, row in self.sweeptable.iterrows():
-                ori=row['Ori']
-                tf=row['TF']
-                test[str(nc)][index] = self.mean_sweep_response[(self.sync_table['TF']==tf)&(self.sync_table['Ori']==ori)][str(nc)]
-        ptest = []
-        for nc in range(self.numbercells):
-            groups = []
-            for index,row in test.iterrows():
-                groups.append(test[str(nc)][index])
-                (_,p) = st.f_oneway(*groups)
-            ptest.append(p)
-        ptest = np.array(ptest)
-        cells = list(np.where(ptest<0.01)[0])
-        OPAnalysis._log.info("# cells: " + str(len(ptest)))
-        OPAnalysis._log.info("# significant cells: " + str(len(cells)))
-        
-        return ptest, cells
-    
-    def Ptest(self):
-        ptest = np.empty((self.numbercells))
-        for nc in range(self.numbercells):
-            groups = []
-            for ori in self.orivals:
-                for tf in self.tfvals:
-                    groups.append(self.mean_sweep_response[(self.stim_table.temporal_frequency==tf)&(self.stim_table.orientation==ori)][str(nc)])
-            _,p = st.f_oneway(*groups)
-            ptest[nc] = p
-        return ptest
-=======
->>>>>>> c027ba70
