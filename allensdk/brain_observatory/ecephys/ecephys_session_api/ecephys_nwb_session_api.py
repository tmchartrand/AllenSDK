from typing import Dict, Union, List, Optional, Callable, Iterable, Any
from pathlib import Path

import pandas as pd
import numpy as np
import xarray as xr
import pynwb

from .ecephys_session_api import EcephysSessionApi
from allensdk.brain_observatory.ecephys.file_promise import FilePromise
from allensdk.brain_observatory.nwb.nwb_api import NwbApi



class EcephysNwbSessionApi(NwbApi, EcephysSessionApi):

    def __init__(self, path, probe_lfp_paths: Optional[Dict[int, FilePromise]] = None, **kwargs):
        super(EcephysNwbSessionApi, self).__init__(path, **kwargs)
        self.probe_lfp_paths = probe_lfp_paths

    def _probe_nwbfile(self, probe_id: int):
        if self.probe_lfp_paths is None:
            raise TypeError(
                f"EcephysNwbSessionApi assumes a split NWB file, with probewise LFP stored in individual files. "
                "this object was not configured with probe_lfp_paths"
            )
        elif probe_id not in self.probe_lfp_paths:
            raise KeyError(f"no probe lfp file path is recorded for probe {probe_id}")

        return self.probe_lfp_paths[probe_id]()


    def get_probes(self) -> pd.DataFrame:
        probes: Union[List, pd.DataFrame] = []
        for k, v in self.nwbfile.electrode_groups.items():
            probes.append({'id': int(k), 'description': v.description, 'location': v.location})
        probes = pd.DataFrame(probes)
        probes = probes.set_index(keys='id', drop=True)
        probes['sampling_rate'] = 30000.0  # TODO: calculate real sampling rate for each probe.
        return probes

    def get_channels(self) -> pd.DataFrame:
        channels = self.nwbfile.electrodes.to_dataframe()
        channels.drop(columns='group', inplace=True)

        # these are stored as string in nwb 2, which is not ideal
        # float is also not ideal, but we have nans indicating out-of-brain structures
<<<<<<< HEAD
        channels["structure_id"] = [float(chid) if chid != "" else np.nan for chid in channels["structure_id"]]
=======
        channels["manual_structure_id"] = [float(chid) if chid != "" else np.nan for chid in channels["manual_structure_id"]]
>>>>>>> 84d50266
        
        return channels

    def get_mean_waveforms(self) -> Dict[int, np.ndarray]:
        units_table = self._get_full_units_table()
        return units_table['waveform_mean'].to_dict()

    def get_spike_times(self) -> Dict[int, np.ndarray]:
        units_table = self._get_full_units_table()
        return units_table['spike_times'].to_dict()

    def get_units(self) -> pd.DataFrame:
        units_table = self._get_full_units_table()
        units_table.drop(columns=['spike_times', 'waveform_mean'], inplace=True)

        return units_table

    def get_lfp(self, probe_id: int) -> xr.DataArray:
        lfp_file = self._probe_nwbfile(probe_id)
        lfp = lfp_file.get_acquisition(f'probe_{probe_id}_lfp')
        series = lfp.get_electrical_series(f'probe_{probe_id}_lfp_data')

        electrodes = lfp_file.electrodes.to_dataframe()

        data = series.data[:]
        timestamps = series.timestamps[:]

        return xr.DataArray(
            data=data,
            dims=['time', 'channel'],
            coords=[timestamps, electrodes.index.values]
        )

    def get_running_speed(self, include_rotation=False):
        running_module = self.nwbfile.get_processing_module("running")
        running_speed_series = running_module["running_speed"]

        running = pd.DataFrame({
            "start_time": running_speed_series.timestamps[0, :],
            "end_time": running_speed_series.timestamps[1, :],
            "velocity": running_speed_series.data[:]
        })

        if include_rotation:
            rotation_series = running_module["running_wheel_rotation"]
            running["net_rotation"] = rotation_series.data[:]

        return running

    def get_raw_running_data(self):
        rotation_series = self.nwbfile.get_acquisition("raw_running_wheel_rotation")
        signal_voltage_series = self.nwbfile.get_acquisition("running_wheel_signal_voltage")
        supply_voltage_series = self.nwbfile.get_acquisition("running_wheel_supply_voltage")

        return pd.DataFrame({
            "frame_time": rotation_series.timestamps[:],
            "net_rotation": rotation_series.data[:],
            "signal_voltage": signal_voltage_series.data[:],
            "supply_voltage": supply_voltage_series.data[:]
        })


    def get_ecephys_session_id(self) -> int:
        return int(self.nwbfile.identifier)


    def get_current_source_density(self, probe_id):
        csd_mod = self._probe_nwbfile(probe_id).get_processing_module("current_source_density")
        csd_ts = csd_mod["current_source_density"]

        return xr.DataArray(
            data=csd_ts.data[:],
            dims=["channel", "time"],
            coords={
                # Each CSD calculation step reduces the channel dimension by 2. 
                # These channels contributed to the calculation, 
                # but are not specifically associated with a row in the result
                "channel": csd_ts.control[2:-2], 
                "time": csd_ts.timestamps[:]
            }
        )


    def _get_full_units_table(self) -> pd.DataFrame:
        table = self.nwbfile.units.to_dataframe()
        table.index = table.index.astype(int)
        return table<|MERGE_RESOLUTION|>--- conflicted
+++ resolved
@@ -45,11 +45,7 @@
 
         # these are stored as string in nwb 2, which is not ideal
         # float is also not ideal, but we have nans indicating out-of-brain structures
-<<<<<<< HEAD
         channels["structure_id"] = [float(chid) if chid != "" else np.nan for chid in channels["structure_id"]]
-=======
-        channels["manual_structure_id"] = [float(chid) if chid != "" else np.nan for chid in channels["manual_structure_id"]]
->>>>>>> 84d50266
         
         return channels
 
