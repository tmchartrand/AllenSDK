from six import string_types
import numpy as np
import pandas as pd
import scipy.stats as st
import scipy.ndimage as ndi

from scipy.optimize import curve_fit
from scipy.ndimage import gaussian_filter


from ..ecephys_session import EcephysSession
from allensdk.brain_observatory.ecephys.ecephys_session_api import EcephysNwbSessionApi

import warnings
warnings.simplefilter(action='ignore', category=RuntimeWarning)

class StimulusAnalysis(object):
    def __init__(self, ecephys_session, trial_duration=None, **kwargs):
        """
        :param ecephys_session: an EcephySession object or path to ece nwb file.
        """
        # TODO: Create a set of a class methods.
        if isinstance(ecephys_session, EcephysSession):
            self._ecephys_session = ecephys_session
        elif isinstance(ecephys_session, string_types):
            nwb_version = kwargs.get('nwb_version', 2)
            self._ecephys_session = EcephysSession.from_nwb_path(path=ecephys_session, nwb_version=nwb_version)
        elif isinstance(ecephys_session, EcephysNwbSessionApi):
            # nwb_version = kwargs.get('nwb_version', 2)
            self._ecephys_session = EcephysSession(api=ecephys_session)
        else:
            raise TypeError(f"Don't know how to make a stimulus analysis object from a {type(ecephys_session)}")

        self._unit_ids = None
        self._unit_filter = kwargs.get('filter', None)
        self._params = kwargs.get('params', None)
        self._unit_count = None
        self._stim_table = None
        self._conditionwise_statistics = None
        self._presentationwise_statistics = None
        self._presentationwise_spikes = None
        self._conditionwise_psth = None
        self._stimulus_conditions = None

        self._spikes = None
        self._stim_table_spontaneous = None
        self._stimulus_key = kwargs.get('stimulus_key', None)
        self._running_speed = None
        self._sweep_events = None
        self._mean_sweep_events = None
        self._sweep_p_values = None
        self._metrics = None

<<<<<<< HEAD
        self._psth_resolution = 0.001
=======
        self._psth_resolution = kwargs.get('ptsh_resultion', 0.002)
>>>>>>> fce7cf03

        # TODO: If trial_duration is not pre-defined use the stim_table start_time to find minimal interval between
        #   any two presenations
        # TODO: Make trial_duration a property so users can check the values
        self._trial_duration = trial_duration
        self._preferred_condition = {}


    @property
    def ecephys_session(self):
        return self._ecephys_session

    @property
    def unit_ids(self):
        """Returns a list of unit IDs for which to apply the analysis"""
        if self._unit_ids is None:
            units_df = self.ecephys_session.units
            if isinstance(self._unit_filter, (list, tuple, np.ndarray, pd.Series)):
                # If the user passes a list/array of ids
                units_df = units_df.loc[self._unit_filter]

            elif isinstance(self._unit_filter, dict):
                if 'unit_id' in self._unit_filter.keys():
                    # If user wants to filter by the unit_id column which is actually the dataframe index
                    units_df = units_df.loc[self._unit_filter['unit_id']]

                else:
                    # Create a mask for all units that match the all of specified conditions.
                    mask = True
                    for col, val in self._unit_filter.items():
                        if isinstance(val, (list, np.ndarray)):
                            mask &= units_df[col].isin(val)
                        else:
                            mask &= units_df[col] == val
                    units_df = units_df[mask]

            self._unit_ids = units_df.index.values

        return self._unit_ids

    @property
    def name(self):
        """ Return the stimulus name."""
        return self._module_name

    @property
    def unit_count(self):
        """Get the number of units."""
        if not self._unit_count:
            self._unit_count = len(self.unit_ids)
        return self._unit_count

    @property
    def spikes(self):
        """Returns a dictionary of unit_id -> spike-times."""
        if self._spikes:
            return self._spikes
        else:
            self._spikes = self.ecephys_session.spike_times
            if len(self._spikes) > self.unit_count:
                # if a filter has been applied such that not all the cells are being used in the analysis
                self._spikes = {k: v for k, v in self._spikes.items() if k in self.unit_ids}

        return self._spikes

    @property
    def stim_table(self):
        # Stimulus table is already in EcephysSession object, just need to subselect presentations for this stimulus.
        if self._stim_table is None:
            if self._stimulus_key is None:
                stims_table = self.ecephys_session.stimulus_presentations
                self._stimulus_key = self._find_stimulus_key(stims_table)
                if self._stimulus_key is None:
                    raise Exception('Could not find approipate stimulus_name key for current stimulus type. Please '
                                    'specify using the stimulus_key parameter.')

            self._stim_table = self.ecephys_session.get_presentations_for_stimulus(
                [self._stimulus_key] if isinstance(self._stimulus_key, string_types) else self._stimulus_key
            )

            if self._stim_table.empty:
                # stim_names = self._stimulus_names or self._stimulus_key
                raise Exception(f'Could not find stimulus data with presentation name {self._stimulus_key}')

        return self._stim_table

    def _find_stimulus_key(self, stim_table):
        """Tries to guess the correct stimulus_key based on the data.

        :param stim_table:
        :return:
        """
        known_keys_lc = [k.lower() for k in self.known_stimulus_keys]
        for table_key in stim_table['stimulus_name'].unique():
            if table_key.lower() in known_keys_lc:
                return table_key

        else:
            return None

    @property
    def known_stimulus_keys(self):
        """Used for discovering the correct stimulus_name key for a given StimulusAnalysis subclass (when stimulus_key
        is not explicity set). Should return a list of "stimulus_name" strings.
        """
        raise NotImplementedError()

    @property
    def known_spontaneous_keys(self):
        return ['spontaneous', "spontaneous_activity"]

    @property
    def total_presentations(self):
        """ Total nmber of presentations / trials"""
        return len(self.stim_table)
    

    @property
    def metrics_names(self):
        return [c[0] for c in self.METRICS_COLUMNS]

    @property
    def metrics_dtypes(self):
        return [c[1] for c in self.METRICS_COLUMNS]

    @property
    def METRICS_COLUMNS(self):
        raise NotImplementedError

    @property
    def stim_table_spontaneous(self):
        """Returns a stimulus table with only 'spontaneous' stimulus selected."""
        # Used by sweep_p_events for creating null dist.
        if self._stim_table_spontaneous is None:
            # TODO: The original version filtered out stims of len < 100, figure out why or if this value should
            #   be user-defined?
            stim_table = self.ecephys_session.get_presentations_for_stimulus(self.known_spontaneous_keys)
            self._stim_table_spontaneous = stim_table[stim_table['duration'] > 100.0]

        return self._stim_table_spontaneous


    @property
    def null_condition(self):
        raise NotImplementedError()

    @property
    def conditionwise_psth(self):
        """ Construct a PSTH for each stimulus condition, by unit

        Returns
        =======
        xarray.DataArray :
            Coordinates: 
                - stimulus_condition_id
                - time_relative_to_stimulus_onset
                - unit_id
        """

        if self._conditionwise_psth is None:

            dataset = self.ecephys_session.presentationwise_spike_counts(
                bin_edges = np.arange(0,self._trial_duration , self._psth_resolution),
                stimulus_presentation_ids = self.stim_table.index.values,
                unit_ids = self.unit_ids
                )

            #da = dataset['spike_counts'].assign_coords(
            #            stimulus_presentation_id=self.stim_table['stimulus_condition_id'].values)
            da = dataset.assign_coords(stimulus_presentation_id=self.stim_table['stimulus_condition_id'].values)

            da = da.rename({'stimulus_presentation_id': 'stimulus_condition_id'})

            self._conditionwise_psth = da.groupby('stimulus_condition_id').mean(dim='stimulus_condition_id')

        return self._conditionwise_psth


    @property
    def conditionwise_statistics(self):
        """ Construct a dataframe with the statistics for each stimulus condition, by unit

        Returns
        =======
        pd.DataFrame :
            MultiIndex : unit_id, stimulus_condition_id
            Columns : spike_count, spike_mean, spike_sem, spike_std, stimulus_presentation_count

        """

        if self._conditionwise_statistics is None:

            self._conditionwise_statistics = \
                    self.ecephys_session.conditionwise_spike_statistics(self.stim_table.index.values,
                        self.unit_ids)

        return self._conditionwise_statistics


    @property
    def presentationwise_spike_times(self):
        """ Construct a dataframe with the spike times for each stimulus presentation

        Returns
        =======
        pd.DataFrame :
            Index : spike time
            Columns : stimulus_presentation_id, unit_id 

        """

        if self._presentationwise_spikes is None:

            self._presentationwise_spikes = self.ecephys_session.presentationwise_spike_times(
                    stimulus_presentation_ids = self.stim_table.index.values,
                    unit_ids = self.unit_ids,
                )

        return self._presentationwise_spikes



    @property
    def presentationwise_statistics(self):
        """ Construct a dataframe with the statistics for each stimulus presentation, by unit

        Returns
        =======
        pd.DataFrame :
            MultiIndex : unit_id, stimulus_presentation_id
            Columns : spike_count, stimulus_condition_id, running_speed 

        """
        if self._presentationwise_statistics is None:
            # TODO: The predefined
            df = self.ecephys_session.presentationwise_spike_counts(
                    bin_edges = np.linspace(0, self._trial_duration, 2),  # TODO: Don't need to use linspace
                    stimulus_presentation_ids = self.stim_table.index.values,
                    unit_ids = self.unit_ids,
                ).to_dataframe().reset_index(level=1, drop=True)

            df = df.join(self.stim_table.loc[df.index.levels[0].values]['stimulus_condition_id'])
            self._presentationwise_statistics = df.join(self.running_speed)

        return self._presentationwise_statistics


    @property
    def stimulus_conditions(self):
        """ Construct a dataframe with the stimulus conditions

        Returns
        =======
        pd.DataFrame :
            Index : stimulus_condition_id
            Columns : stimulus parameter types

        """

        if self._stimulus_conditions is None:

            condition_list = self.stim_table.stimulus_condition_id.unique()

            self._stimulus_conditions = \
                    self.ecephys_session.stimulus_conditions[
                        self.ecephys_session.stimulus_conditions.index.isin(condition_list)
                    ]

        return self._stimulus_conditions


    @property
    def running_speed(self):
        """ Construct a dataframe with the running speed for each trial

        Return
        ======
        pd.DataFrame:
            Index : presentation_id
            Columns : running_speed
        
        """
        if self._running_speed is None:
            
            self._running_speed = pd.DataFrame(index=self.stim_table.index.values, 
                                               data = {'running_speed' :
                                                    [self.get_velocity_for_presentation(i) for i in self.stim_table.index.values]
                                                }
                        ).rename_axis('stimulus_presentation_id')

        return self._running_speed

    @property
    def sweep_p_values(self):
        """mean sweeps taken from randomized 'spontaneous' trial data."""
        if self._sweep_p_values is None:
            self._sweep_p_values = self.calc_sweep_p_values()

        return self._sweep_p_values

    @property
    def metrics(self):
        """Returns a pandas DataFrame of the stimulus response metrics for each unit."""
        raise NotImplementedError()

    def _find_stimuli(self):
        raise NotImplementedError()

    def calc_sweep_p_values(self, n_samples=10000, step_size=0.0001, offset=0.33):
        """ Calculates the probability, for each unit and stimulus presentation, that the number of spikes emitted by 
        that unit during that presentation could have been produced by that unit's spontaneous activity. This is 
        implemented as a permutation test using spontaneous activity (gray screen) periods as input data.

        Parameters
        ==========

        Returns
        =======
        sweep_p_values : pd.DataFrame
            Each row is a stimulus presentation. Each column is a unit. Cells contain the probability that the 
            unit's spontaneous activity could account for its observed spiking activity during that presentation
            (uncorrected for multiple comparisons).

        """
        # TODO: Code is currently a speed bottle-neck and could probably be improved.
        # Recreate the mean-sweep-table but using randomly selected 'spontaneuous' stimuli.
        shuffled_mean = np.empty((self.unit_count, n_samples))
        idx = np.random.choice(np.arange(self.stim_table_spontaneous['start_time'].iloc[0],
                                         self.stim_table_spontaneous['stop_time'].iloc[0],
                                         step_size), n_samples)  # TODO: what step size for np.arange?
        for shuf in range(n_samples):
            for i, v in enumerate(self.spikes.keys()):
                spikes = self.spikes[v]
                shuffled_mean[i, shuf] = len(spikes[(spikes > idx[shuf]) & (spikes < (idx[shuf] + offset))])

        sweep_p_values = pd.DataFrame(index=self.stim_table.index.values, columns=self.sweep_events.columns)
        for i, unit_id in enumerate(self.spikes.keys()):
            subset = self.mean_sweep_events[unit_id].values
            null_dist_mat = np.tile(shuffled_mean[i, :], reps=(len(subset), 1))
            actual_is_less = subset.reshape(len(subset), 1) <= null_dist_mat
            p_values = np.mean(actual_is_less, axis=1)
            sweep_p_values[unit_id] = p_values

        return sweep_p_values

    def get_velocity_for_presentation(self, presentation_id):
        """Computes running velocity for a particular stimulus presentation"""

        indices = (self.ecephys_session.running_speed.start_time >= self.stim_table.loc[presentation_id]['start_time']) & \
            (self.ecephys_session.running_speed.start_time < self.stim_table.loc[presentation_id]['stop_time'])

        return self.ecephys_session.running_speed[indices]['velocity'].mean()

    def get_running_modulation(self, unit_id, preferred_condition, threshold=1):
        """Computes running modulation of a unit at its preferred condition provided there are at least 2 trials for both
        stationary and running conditions

        :param pref_ori:
        :param pref_tf:
        :param v:
        :return: p_value of running modulation, mean response to preferred condition when running, mean response to
        preferred condition when stationary
        """

        subset = self.presentationwise_statistics[
                    self.presentationwise_statistics['stimulus_condition_id'] == preferred_condition
                    ].xs(unit_id, level=1)

        spike_counts = subset['spike_counts'].values 
        running_speeds = subset['running_speed'].values 

        is_running = running_speeds >= threshold

        if 1 < np.sum(is_running) < (len(running_speeds) - 1):

            run = spike_counts[is_running]
            stat = spike_counts[np.invert(is_running)]

            run_mean = np.mean(run)
            stat_mean = np.mean(stat)

            if run_mean > stat_mean:
                run_mod = (run_mean - stat_mean) / run_mean
            else:
                run_mod = -1 * (stat_mean - run_mean) / stat_mean
            (_, p) = st.ttest_ind(run, stat, equal_var=False)
            return p, run_mod
        else:
            return np.NaN, np.NaN

    def get_preferred_condition(self, unit_id):

        """ Computes preferred condition for one unit (based on max number of spikes in presentation interval)"""

        if unit_id not in self._preferred_condition:

            try:
                df = self.conditionwise_statistics.drop(index=self.null_condition, level=1)
            except IndexError:
                df = self.conditionwise_statistics

            self._preferred_condition[unit_id] = df.loc[unit_id]['spike_mean'].idxmax()

        return self._preferred_condition[unit_id]

    def empty_metrics_table(self):
        # pandas can have issues interpreting type and makes the column 'object' type, this should enforce the
        # correct data type for each column
        empty_array = np.empty(self.unit_count, dtype=np.dtype(self.METRICS_COLUMNS))
        empty_array[:] = np.nan

        return pd.DataFrame(empty_array, index=self.unit_ids).rename_axis('unit_id')


    def get_lifetime_sparseness(self, unit_id):
        """Computes lifetime sparseness of responses for one unit
        :return:
        """
        df = self.conditionwise_statistics.drop(index=self.null_condition, level=1)
        responses = df.loc[unit_id]['spike_count'].values 

        return lifetime_sparseness(responses)

    def get_fano_factor(self, unit_id, preferred_condition):

        #   Equal to variance of spike rate divided by the mean spike rate
        #   See: https://en.wikipedia.org/wiki/Fano_factor

        subset = self.presentationwise_statistics[
                    self.presentationwise_statistics['stimulus_condition_id'] == preferred_condition
                    ].xs(unit_id, level=1)

        spike_counts = subset['spike_counts'].values 

        return fano_factor(spike_counts)


    def get_time_to_peak(self, unit_id, preferred_condition):

        # Time-to-peak calculation goes here:
        #   Equal to the time of the maximum firing rate of the average PSTH at the preferred condition

        psth = self.conditionwise_psth.sel(unit_id=unit_id, stimulus_condition_id =preferred_condition)

        peak_time = psth.where(psth==psth.max(), drop=True).time_relative_to_stimulus_onset[0].values

        return peak_time

    def get_reliability(self, unit_id, preferred_condition):

        # Reliability calculation goes here:
        #   Depends on the trial-to-trial correlation of the smoothed response
        #   What smoothing window is appropriate for ephys? We need to test this more

        return np.nan

    def get_overall_firing_rate(self, unit_id):

        """ Average firing rate over the entire stimulus interval
        """
        start_time_intervals = np.diff(self.stim_table['start_time'])

        interval_end_inds = np.concatenate((np.where(start_time_intervals > self._trial_duration * 2)[0], 
                                            np.array([self.total_presentations-1])))
        interval_start_inds = np.concatenate((np.array([0]), 
                                            np.where(start_time_intervals > self._trial_duration * 2)[0] + 1))

        starts = self.stim_table.iloc[interval_start_inds]['start_time'].values
        stops = self.stim_table.iloc[interval_end_inds]['stop_time'].values

        firing_rate = np.sum(self.ecephys_session.spike_times[unit_id].searchsorted(stops) - 
                             self.ecephys_session.spike_times[unit_id].searchsorted(starts)) / \
                      np.sum(stops - starts)

        return firing_rate


    def get_intrinsic_timescale(self, unit_ids):

        """
        Calculates the intrinsic timescale for a subset of units
        """
        dataset = self.ecephys_session.presentationwise_spike_counts(bin_edges = np.arange(0, self._trial_duration, 0.025),
                      stimulus_presentation_ids = self.stim_table.index.values,
                      unit_ids = unit_ids
                      )

        rsc_time_matrix = calculate_time_delayed_correlation(dataset)

        t, y, y_std, a, intrinsic_timescale, c = fit_exp(rsc_time_matrix)

        return intrinsic_timescale


    ### VISUALIZATION ###

    def plot_conditionwise_raster(self, unit_id):

        """ Plot a matrix of rasters for each condition (orientations x temporal frequencies) """

        _ = [self.plot_raster(cond, unit_id) for cond in self.stimulus_conditions.index.values]


    def plot_raster(self, condition, unit_id):

        raise NotImplementedError


def reliability(unit_sweeps, padding=1.0, num_timestep_second=30, filter_width=0.1, window_beg=0, window_end=None):
    """Computes the trial-to-trial reliability for a set of sweeps for a given cell

    :param unit_sweeps:
    :param padding:
    :return:
    """
    if isinstance(unit_sweeps, (list, tuple)):
        unit_sweeps = np.array([np.array(l) for l in unit_sweeps])

    unit_sweeps = unit_sweeps + padding  # DO NOT use the += as for python arrays that will do in-place modification
    corr_matrix = np.empty((len(unit_sweeps), len(unit_sweeps)))
    fr_window = slice(window_beg, window_end)
    for i in range(len(unit_sweeps)):
        fri = get_fr(unit_sweeps[i], num_timestep_second=num_timestep_second, filter_width=filter_width)
        for j in range(len(unit_sweeps)):
            frj = get_fr(unit_sweeps[j], num_timestep_second=num_timestep_second, filter_width=filter_width)
            # Warning: the pearson coefficient is likely to have a denominator of 0 for some cells/stimulus and give
            # a divide by 0 warning.
            r, p = st.pearsonr(fri[fr_window], frj[fr_window])
            corr_matrix[i, j] = r

    inds = np.triu_indices(len(unit_sweeps), k=1)
    upper = corr_matrix[inds[0], inds[1]]
    return np.nanmean(upper)


def get_fr(spikes, num_timestep_second=30, sweep_length=3.1, filter_width=0.1):
    """Uses a gaussian convolution to convert the spike-times into a contiguous firing-rate series.

    :param spikes: An array of spike times (shifted to start at 0)
    :param num_timestep_second: The sampling frequency
    :param sweep_length: The lenght of the returned array
    :param filter_width: The window of the gaussian method
    :return: A linear-spaced array of length num_timestep_second*sweep_length of the smoothed firing rates series.
    """
    # TODO: figure out the approiate sweep-length from the stimulus
    spikes = spikes.astype(float)
    spike_train = np.zeros((int(sweep_length*num_timestep_second)))
    spike_train[(spikes*num_timestep_second).astype(int)] = 1
    filter_width = int(filter_width*num_timestep_second)
    fr = ndi.gaussian_filter(spike_train, filter_width)
    return fr


def lifetime_sparseness(responses):
    """Computes the lifetime sparseness for one unit. See Olsen & Wilson 2008.

    :param responses: A floating-point vector of N responses for one unit
    :return: The lifetime sparseness for one unit

    ### CHECK THIS CALCULATION!
    """

    coeff = 1.0/len(responses)

    return (1.0 - coeff*((np.power(np.sum(responses), 2)) / (np.sum(np.power(responses, 2))))) / (1.0 - coeff)


def osi(orivals, tuning):
    """Computes orientation selectivity for a tuning curve 

    """

    cv_top = tuning * np.exp(1j * 2 * orivals)
    return np.abs(cv_top.sum()) / tuning.sum()


def dsi(orivals, tuning):
    """Computes direction selectivity for a tuning curve 

    """

    cv_top = tuning * np.exp(1j * orivals)
    return np.abs(cv_top.sum()) / tuning.sum()


def fano_factor(spike_counts):

    """ Computes the Fano factor for a set of trialwise spike counts
    """

    return np.var(spike_counts) / np.mean(spike_counts)


def deg2rad(arr):

    """ Converts array-like input from degrees to radians
    """

    return arr / 180 * np.pi 

def fit_exp(rsc_time_matrix):
    
    intr = abs(rsc_time_matrix)
    tmp = np.nanmean(intr, axis=0)
    n=intr.shape[0]
    
    t = np.arange(len(tmp))[1:]
    y=gaussian_filter(np.nanmean(tmp, axis=0)[1:],0.8)
    
    p, amo = curve_fit(lambda t,a,b,c: a*np.exp(-1/b*t)+c,  t,  y,  p0=(-4, 2, 1), maxfev = 1000000000)

    a=p[0]
    b=p[1] # this is the intrinsic timescale
    c=p[2]
    y_std = np.nanstd(tmp, axis=0)[1:]/np.sqrt(n)

    return t, y, y_std, a, b, c


def calculate_time_delayed_correlation(dataset):

    nbins = dataset.time_relative_to_stimulus_onset.size
    num_units = dataset.unit_id.size

    rsc_time_matrix = np.zeros((num_units, nbins, nbins)) * np.nan

    for unit_idx, unit in enumerate(dataset.unit_id):
        
        spikes_for_unit = dataset['spike_counts'].sel(unit_id=unit).data

        for i in np.arange(nbins-1):
            for j in np.arange(i+1, nbins):
                good_trials = (spikes_for_unit[:,i] * spikes_for_unit[:,j]) > 0 # remove zero spike count bins
                r, p = st.pearsonr(spikes_for_unit[good_trials,i], spikes_for_unit[good_trials,j])
                rsc_time_matrix[unit_idx, i, j] = r

    return rsc_time_matrix<|MERGE_RESOLUTION|>--- conflicted
+++ resolved
@@ -51,11 +51,7 @@
         self._sweep_p_values = None
         self._metrics = None
 
-<<<<<<< HEAD
-        self._psth_resolution = 0.001
-=======
         self._psth_resolution = kwargs.get('ptsh_resultion', 0.002)
->>>>>>> fce7cf03
 
         # TODO: If trial_duration is not pre-defined use the stim_table start_time to find minimal interval between
         #   any two presenations
