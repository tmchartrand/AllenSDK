from six import string_types
import numpy as np
import pandas as pd
import scipy.stats as st
import scipy.ndimage as ndi

from ..ecephys_session import EcephysSession
from allensdk.brain_observatory.ecephys.ecephys_session_api import EcephysNwbSessionApi


class StimulusAnalysis(object):
    def __init__(self, ecephys_session, trial_duration=None, **kwargs):
        """
        :param ecephys_session: an EcephySession object or path to ece nwb file.
        """
        # TODO: Create a set of a class methods.
        if isinstance(ecephys_session, EcephysSession):
            self._ecephys_session = ecephys_session
        elif isinstance(ecephys_session, string_types):
            nwb_version = kwargs.get('nwb_version', 2)
            self._ecephys_session = EcephysSession.from_nwb_path(path=ecephys_session, nwb_version=nwb_version)
        elif isinstance(ecephys_session, EcephysNwbSessionApi):
            # nwb_version = kwargs.get('nwb_version', 2)
            self._ecephys_session = EcephysSession(api=ecephys_session)
        else:
            raise TypeError(f"Don't know how to make a stimulus analysis object from a {type(ecephys_session)}")

        self._unit_ids = None
        self._unit_filter = kwargs.get('filter', None)
        self._params = kwargs.get('params', None)
        self._unit_count = None
        self._stim_table = None
        self._conditionwise_statistics = None
        self._presentationwise_statistics = None
        self._presentationwise_spikes = None
        self._conditionwise_psth = None
        self._stimulus_conditions = None

        self._spikes = None
        self._stim_table_spontaneous = None
        self._stimulus_key = kwargs.get('stimulus_key', None)
        self._running_speed = None
        self._sweep_events = None
        self._mean_sweep_events = None
        self._sweep_p_values = None
        self._metrics = None

<<<<<<< HEAD
        self._psth_resolution = kwargs.get('ptsh_resultion', 0.002)
=======
        self._psth_resolution = 0.001
>>>>>>> 70ab9699

        # TODO: If trial_duration is not pre-defined use the stim_table start_time to find minimal interval between
        #   any two presenations
        # TODO: Make trial_duration a property so users can check the values
        self._trial_duration = trial_duration
        self._preferred_condition = {}


    @property
    def ecephys_session(self):
        return self._ecephys_session

    @property
    def unit_ids(self):
        """Returns a list of unit IDs for which to apply the analysis"""
        if self._unit_ids is None:
            units_df = self.ecephys_session.units
            if isinstance(self._unit_filter, (list, tuple, np.ndarray, pd.Series)):
                # If the user passes a list/array of ids
                units_df = units_df.loc[self._unit_filter]

            elif isinstance(self._unit_filter, dict):
                if 'unit_id' in self._unit_filter.keys():
                    # If user wants to filter by the unit_id column which is actually the dataframe index
                    units_df = units_df.loc[self._unit_filter['unit_id']]

                else:
                    # Create a mask for all units that match the all of specified conditions.
                    mask = True
                    for col, val in self._unit_filter.items():
                        if isinstance(val, (list, np.ndarray)):
                            mask &= units_df[col].isin(val)
                        else:
                            mask &= units_df[col] == val
                    units_df = units_df[mask]

            self._unit_ids = units_df.index.values

        return self._unit_ids

    @property
    def name(self):
        """ Return the stimulus name."""
        return self._module_name

    @property
    def unit_count(self):
        """Get the number of units."""
        if not self._unit_count:
            self._unit_count = len(self.unit_ids)
        return self._unit_count

    @property
    def spikes(self):
        """Returns a dictionary of unit_id -> spike-times."""
        if self._spikes:
            return self._spikes
        else:
            self._spikes = self.ecephys_session.spike_times
            if len(self._spikes) > self.unit_count:
                # if a filter has been applied such that not all the cells are being used in the analysis
                self._spikes = {k: v for k, v in self._spikes.items() if k in self.unit_ids}

        return self._spikes

    @property
    def stim_table(self):
        # Stimulus table is already in EcephysSession object, just need to subselect presentations for this stimulus.
        if self._stim_table is None:
            if self._stimulus_key is None:
                stims_table = self.ecephys_session.stimulus_presentations
                self._stimulus_key = self._find_stimulus_key(stims_table)
                if self._stimulus_key is None:
                    raise Exception('Could not find approipate stimulus_name key for current stimulus type. Please '
                                    'specify using the stimulus_key parameter.')

            self._stim_table = self.ecephys_session.get_presentations_for_stimulus(
                [self._stimulus_key] if isinstance(self._stimulus_key, string_types) else self._stimulus_key
            )

            if self._stim_table.empty:
                # stim_names = self._stimulus_names or self._stimulus_key
                raise Exception(f'Could not find stimulus data with presentation name {self._stimulus_key}')

        return self._stim_table

    def _find_stimulus_key(self, stim_table):
        """Tries to guess the correct stimulus_key based on the data.

        :param stim_table:
        :return:
        """
        known_keys_lc = [k.lower() for k in self.known_stimulus_keys]
        for table_key in stim_table['stimulus_name'].unique():
            if table_key.lower() in known_keys_lc:
                return table_key

        else:
            return None

    @property
    def known_stimulus_keys(self):
        """Used for discovering the correct stimulus_name key for a given StimulusAnalysis subclass (when stimulus_key
        is not explicity set). Should return a list of "stimulus_name" strings.
        """
        raise NotImplementedError()

    @property
    def known_spontaneous_keys(self):
        return ['spontaneous', "spontaneous_activity"]

    @property
    def total_presentations(self):
        """ Total nmber of presentations / trials"""
        return len(self.stim_table)
    

    @property
    def total_presentations(self):
        """ Total nmber of presentations / trials"""
        return len(self.stim_table)
    

    @property
    def metrics_names(self):
        return [c[0] for c in self.METRICS_COLUMNS]

    @property
    def metrics_dtypes(self):
        return [c[1] for c in self.METRICS_COLUMNS]

    @property
    def METRICS_COLUMNS(self):
        raise NotImplementedError

    @property
    def stim_table_spontaneous(self):
        """Returns a stimulus table with only 'spontaneous' stimulus selected."""
        # Used by sweep_p_events for creating null dist.
        if self._stim_table_spontaneous is None:
            # TODO: The original version filtered out stims of len < 100, figure out why or if this value should
            #   be user-defined?
            stim_table = self.ecephys_session.get_presentations_for_stimulus(self.known_spontaneous_keys)
            self._stim_table_spontaneous = stim_table[stim_table['duration'] > 100.0]

        return self._stim_table_spontaneous


    @property
    def null_condition(self):
        raise NotImplementedError()

    @property
    def conditionwise_psth(self):
        """ Construct a PSTH for each stimulus condition, by unit

        Returns
        =======
        xarray.DataArray :
            Coordinates: 
                - stimulus_condition_id
                - time_relative_to_stimulus_onset
                - unit_id
        """

        if self._conditionwise_psth is None:

            dataset = self.ecephys_session.presentationwise_spike_counts(
                bin_edges = np.arange(0,self._trial_duration , self._psth_resolution),
                stimulus_presentation_ids = self.stim_table.index.values,
                unit_ids = self.unit_ids
                )

            #da = dataset['spike_counts'].assign_coords(
            #            stimulus_presentation_id=self.stim_table['stimulus_condition_id'].values)
            da = dataset.assign_coords(stimulus_presentation_id=self.stim_table['stimulus_condition_id'].values)

            da = da.rename({'stimulus_presentation_id': 'stimulus_condition_id'})

            self._conditionwise_psth = da.groupby('stimulus_condition_id').mean(dim='stimulus_condition_id')

        return self._conditionwise_psth


    @property
    def conditionwise_statistics(self):
        """ Construct a dataframe with the statistics for each stimulus condition, by unit

        Returns
        =======
        pd.DataFrame :
            MultiIndex : unit_id, stimulus_condition_id
            Columns : spike_count, spike_mean, spike_sem, spike_std, stimulus_presentation_count

        """

        if self._conditionwise_statistics is None:

            self._conditionwise_statistics = \
                    self.ecephys_session.conditionwise_spike_statistics(self.stim_table.index.values,
                        self.unit_ids)

        return self._conditionwise_statistics


    @property
    def presentationwise_spike_times(self):
        """ Construct a dataframe with the spike times for each stimulus presentation

        Returns
        =======
        pd.DataFrame :
            Index : spike time
            Columns : stimulus_presentation_id, unit_id 

        """

        if self._presentationwise_spikes is None:

            self._presentationwise_spikes = self.ecephys_session.presentationwise_spike_times(
                    stimulus_presentation_ids = self.stim_table.index.values,
                    unit_ids = self.unit_ids,
                )

        return self._presentationwise_spikes



    @property
    def presentationwise_statistics(self):
        """ Construct a dataframe with the statistics for each stimulus presentation, by unit

        Returns
        =======
        pd.DataFrame :
            MultiIndex : unit_id, stimulus_presentation_id
            Columns : spike_count, stimulus_condition_id, running_speed 

        """
        if self._presentationwise_statistics is None:
            # TODO: The predefined
            df = self.ecephys_session.presentationwise_spike_counts(
                    bin_edges = np.linspace(0, self._trial_duration, 2),  # TODO: Don't need to use linspace
                    stimulus_presentation_ids = self.stim_table.index.values,
                    unit_ids = self.unit_ids,
                ).to_dataframe().reset_index(level=1, drop=True)

            df = df.join(self.stim_table.loc[df.index.levels[0].values]['stimulus_condition_id'])
            self._presentationwise_statistics = df.join(self.running_speed)

        return self._presentationwise_statistics


    @property
    def stimulus_conditions(self):
        """ Construct a dataframe with the stimulus conditions

        Returns
        =======
        pd.DataFrame :
            Index : stimulus_condition_id
            Columns : stimulus parameter types

        """

        if self._stimulus_conditions is None:

            condition_list = self.stim_table.stimulus_condition_id.unique()

            self._stimulus_conditions = \
                    self.ecephys_session.stimulus_conditions[
                        self.ecephys_session.stimulus_conditions.index.isin(condition_list)
                    ]

        return self._stimulus_conditions


    @property
    def running_speed(self):
        """ Construct a dataframe with the running speed for each trial

        Return
        ======
        pd.DataFrame:
            Index : presentation_id
            Columns : running_speed
        
        """
        if self._running_speed is None:
            
            self._running_speed = pd.DataFrame(index=self.stim_table.index.values, 
                                               data = {'running_speed' :
                                                    [self.get_velocity_for_presentation(i) for i in self.stim_table.index.values]
                                                }
                        ).rename_axis('stimulus_presentation_id')

        return self._running_speed

    @property
    def sweep_p_values(self):
        """mean sweeps taken from randomized 'spontaneous' trial data."""
        if self._sweep_p_values is None:
            self._sweep_p_values = self.calc_sweep_p_values()

        return self._sweep_p_values

    @property
    def metrics(self):
        """Returns a pandas DataFrame of the stimulus response metrics for each unit."""
        raise NotImplementedError()

    def _find_stimuli(self):
        raise NotImplementedError()

    def calc_sweep_p_values(self, n_samples=10000, step_size=0.0001, offset=0.33):
        """ Calculates the probability, for each unit and stimulus presentation, that the number of spikes emitted by 
        that unit during that presentation could have been produced by that unit's spontaneous activity. This is 
        implemented as a permutation test using spontaneous activity (gray screen) periods as input data.

        Parameters
        ==========

        Returns
        =======
        sweep_p_values : pd.DataFrame
            Each row is a stimulus presentation. Each column is a unit. Cells contain the probability that the 
            unit's spontaneous activity could account for its observed spiking activity during that presentation
            (uncorrected for multiple comparisons).

        """
        # TODO: Code is currently a speed bottle-neck and could probably be improved.
        # Recreate the mean-sweep-table but using randomly selected 'spontaneuous' stimuli.
        shuffled_mean = np.empty((self.unit_count, n_samples))
        idx = np.random.choice(np.arange(self.stim_table_spontaneous['start_time'].iloc[0],
                                         self.stim_table_spontaneous['stop_time'].iloc[0],
                                         step_size), n_samples)  # TODO: what step size for np.arange?
        for shuf in range(n_samples):
            for i, v in enumerate(self.spikes.keys()):
                spikes = self.spikes[v]
                shuffled_mean[i, shuf] = len(spikes[(spikes > idx[shuf]) & (spikes < (idx[shuf] + offset))])

        sweep_p_values = pd.DataFrame(index=self.stim_table.index.values, columns=self.sweep_events.columns)
        for i, unit_id in enumerate(self.spikes.keys()):
            subset = self.mean_sweep_events[unit_id].values
            null_dist_mat = np.tile(shuffled_mean[i, :], reps=(len(subset), 1))
            actual_is_less = subset.reshape(len(subset), 1) <= null_dist_mat
            p_values = np.mean(actual_is_less, axis=1)
            sweep_p_values[unit_id] = p_values

        return sweep_p_values

    def get_velocity_for_presentation(self, presentation_id):
        """Computes running velocity for a particular stimulus presentation"""

        indices = (self.ecephys_session.running_speed.start_time >= self.stim_table.loc[presentation_id]['start_time']) & \
            (self.ecephys_session.running_speed.start_time < self.stim_table.loc[presentation_id]['stop_time'])

        return self.ecephys_session.running_speed[indices]['velocity'].mean()

    def get_running_modulation(self, unit_id, preferred_condition, threshold=1):
        """Computes running modulation of a unit at its preferred condition provided there are at least 2 trials for both
        stationary and running conditions

        :param pref_ori:
        :param pref_tf:
        :param v:
        :return: p_value of running modulation, mean response to preferred condition when running, mean response to
        preferred condition when stationary
        """

        subset = self.presentationwise_statistics[
                    self.presentationwise_statistics['stimulus_condition_id'] == preferred_condition
                    ].xs(unit_id, level=1)

        spike_counts = subset['spike_counts'].values 
        running_speeds = subset['running_speed'].values 

        is_running = running_speeds >= threshold

        if 1 < np.sum(is_running) < (len(running_speeds) - 1):

            run = spike_counts[is_running]
            stat = spike_counts[np.invert(is_running)]

            run_mean = np.mean(run)
            stat_mean = np.mean(stat)

            if run_mean > stat_mean:
                run_mod = (run_mean - stat_mean) / run_mean
            else:
                run_mod = -1 * (stat_mean - run_mean) / stat_mean
            (_, p) = st.ttest_ind(run, stat, equal_var=False)
            return p, run_mod
        else:
            return np.NaN, np.NaN

    def get_preferred_condition(self, unit_id):

        """ Computes preferred condition for one unit (based on max number of spikes in presentation interval)"""

        if unit_id not in self._preferred_condition:

            try:
                df = self.conditionwise_statistics.drop(index=self.null_condition, level=1)
            except IndexError:
                df = self.conditionwise_statistics

            self._preferred_condition[unit_id] = df.loc[unit_id]['spike_mean'].idxmax()

        return self._preferred_condition[unit_id]

    def empty_metrics_table(self):
        # pandas can have issues interpreting type and makes the column 'object' type, this should enforce the
        # correct data type for each column
        empty_array = np.empty(self.unit_count, dtype=np.dtype(self.METRICS_COLUMNS))
        empty_array[:] = np.nan

        return pd.DataFrame(empty_array, index=self.unit_ids).rename_axis('unit_id')


    def get_lifetime_sparseness(self, unit_id):
        """Computes lifetime sparseness of responses for one unit
        :return:
        """
        df = self.conditionwise_statistics.drop(index=self.null_condition, level=1)
        responses = df.loc[unit_id]['spike_count'].values 

        return lifetime_sparseness(responses)

    def get_fano_factor(self, unit_id, preferred_condition):

        #   Equal to variance of spike rate divided by the mean spike rate
        #   See: https://en.wikipedia.org/wiki/Fano_factor

        subset = self.presentationwise_statistics[
                    self.presentationwise_statistics['stimulus_condition_id'] == preferred_condition
                    ].xs(unit_id, level=1)

        spike_counts = subset['spike_counts'].values 

        return fano_factor(spike_counts)


    def get_time_to_peak(self, unit_id, preferred_condition):

        # Time-to-peak calculation goes here:
        #   Equal to the time of the maximum firing rate of the average PSTH at the preferred condition

        psth = self.conditionwise_psth.sel(unit_id=unit_id, stimulus_condition_id =preferred_condition)

        peak_time = psth.where(psth==psth.max(), drop=True).time_relative_to_stimulus_onset[0].values

        return peak_time

    def get_reliability(self, unit_id, preferred_condition):

        # Reliability calculation goes here:
        #   Depends on the trial-to-trial correlation of the smoothed response
        #   What smoothing window is appropriate for ephys? We need to test this more

        return np.nan

    def get_overall_firing_rate(self, unit_id):

        """ Average firing rate over the entire stimulus interval
        """
        start_time_intervals = np.diff(self.stim_table['start_time'])

        interval_end_inds = np.concatenate((np.where(start_time_intervals > self._trial_duration * 2)[0], 
                                            np.array([self.total_presentations-1])))
        interval_start_inds = np.concatenate((np.array([0]), 
                                            np.where(start_time_intervals > self._trial_duration * 2)[0] + 1))

        starts = self.stim_table.iloc[interval_start_inds]['start_time'].values
        stops = self.stim_table.iloc[interval_end_inds]['stop_time'].values

        firing_rate = np.sum(self.ecephys_session.spike_times[unit_id].searchsorted(stops) - 
                             self.ecephys_session.spike_times[unit_id].searchsorted(starts)) / \
                      np.sum(stops - starts)

        return firing_rate


    ### VISUALIZATION ###

    def plot_conditionwise_raster(self, unit_id):

        """ Plot a matrix of rasters for each condition (orientations x temporal frequencies) """

        _ = [self.plot_raster(cond, unit_id) for cond in self.stimulus_conditions.index.values]


    def plot_raster(self, condition, unit_id):

        raise NotImplementedError


def reliability(unit_sweeps, padding=1.0, num_timestep_second=30, filter_width=0.1, window_beg=0, window_end=None):
    """Computes the trial-to-trial reliability for a set of sweeps for a given cell

    :param unit_sweeps:
    :param padding:
    :return:
    """
    if isinstance(unit_sweeps, (list, tuple)):
        unit_sweeps = np.array([np.array(l) for l in unit_sweeps])

    unit_sweeps = unit_sweeps + padding  # DO NOT use the += as for python arrays that will do in-place modification
    corr_matrix = np.empty((len(unit_sweeps), len(unit_sweeps)))
    fr_window = slice(window_beg, window_end)
    for i in range(len(unit_sweeps)):
        fri = get_fr(unit_sweeps[i], num_timestep_second=num_timestep_second, filter_width=filter_width)
        for j in range(len(unit_sweeps)):
            frj = get_fr(unit_sweeps[j], num_timestep_second=num_timestep_second, filter_width=filter_width)
            # Warning: the pearson coefficient is likely to have a denominator of 0 for some cells/stimulus and give
            # a divide by 0 warning.
            r, p = st.pearsonr(fri[fr_window], frj[fr_window])
            corr_matrix[i, j] = r

    inds = np.triu_indices(len(unit_sweeps), k=1)
    upper = corr_matrix[inds[0], inds[1]]
    return np.nanmean(upper)


def get_fr(spikes, num_timestep_second=30, sweep_length=3.1, filter_width=0.1):
    """Uses a gaussian convolution to convert the spike-times into a contiguous firing-rate series.

    :param spikes: An array of spike times (shifted to start at 0)
    :param num_timestep_second: The sampling frequency
    :param sweep_length: The lenght of the returned array
    :param filter_width: The window of the gaussian method
    :return: A linear-spaced array of length num_timestep_second*sweep_length of the smoothed firing rates series.
    """
    # TODO: figure out the approiate sweep-length from the stimulus
    spikes = spikes.astype(float)
    spike_train = np.zeros((int(sweep_length*num_timestep_second)))
    spike_train[(spikes*num_timestep_second).astype(int)] = 1
    filter_width = int(filter_width*num_timestep_second)
    fr = ndi.gaussian_filter(spike_train, filter_width)
    return fr


def lifetime_sparseness(responses):
    """Computes the lifetime sparseness for one unit. See Olsen & Wilson 2008.

    :param responses: A floating-point vector of N responses for one unit
    :return: The lifetime sparseness for one unit

    ### CHECK THIS CALCULATION!
    """

    coeff = 1.0/len(responses)

    return (1.0 - coeff*((np.power(np.sum(responses), 2)) / (np.sum(np.power(responses, 2))))) / (1.0 - coeff)


def osi(orivals, tuning):
    """Computes orientation selectivity for a tuning curve 

    """

    cv_top = tuning * np.exp(1j * 2 * orivals)
    return np.abs(cv_top.sum()) / tuning.sum()


def dsi(orivals, tuning):
    """Computes direction selectivity for a tuning curve 

    """

    cv_top = tuning * np.exp(1j * orivals)
    return np.abs(cv_top.sum()) / tuning.sum()


def fano_factor(spike_counts):

    """ Computes the Fano factor for a set of trialwise spike counts
    """

    return np.var(spike_counts) / np.mean(spike_counts)


def deg2rad(arr):

    """ Converts array-like input from degrees to radians
    """

    return arr / 180 * np.pi 
<|MERGE_RESOLUTION|>--- conflicted
+++ resolved
@@ -45,11 +45,7 @@
         self._sweep_p_values = None
         self._metrics = None
 
-<<<<<<< HEAD
-        self._psth_resolution = kwargs.get('ptsh_resultion', 0.002)
-=======
-        self._psth_resolution = 0.001
->>>>>>> 70ab9699
+        self._psth_resolution = kwargs.get('ptsh_resultion', 0.001)
 
         # TODO: If trial_duration is not pre-defined use the stim_table start_time to find minimal interval between
         #   any two presenations
@@ -160,12 +156,6 @@
     @property
     def known_spontaneous_keys(self):
         return ['spontaneous', "spontaneous_activity"]
-
-    @property
-    def total_presentations(self):
-        """ Total nmber of presentations / trials"""
-        return len(self.stim_table)
-    
 
     @property
     def total_presentations(self):
