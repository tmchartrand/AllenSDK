--- conflicted
+++ resolved
@@ -38,14 +38,9 @@
         super(DotMotion, self).__init__(ecephys_session, trial_duration=trial_duration, **kwargs)
 
         self._dirvals = None
-<<<<<<< HEAD
         self._number_dir = None
         self._speedvals = None
         self._number_speed = None
-=======
-        self._col_dir = 'Dir'
-
->>>>>>> dcbc986f
 
         self._col_dir = col_dir
         self._col_speed = col_speeds
@@ -53,8 +48,8 @@
         if self._params is not None:
             self._params = self._params['dot_motion']
             self._stimulus_key = self._params['stimulus_key']
-        else:
-            self._stimulus_key = 'dot_motion'
+        #else:
+        #    self._stimulus_key = 'motion_stimulus'
 
     @property
     def name(self):
@@ -113,18 +108,11 @@
     @property
     def metrics(self):
         if self._metrics is None:
-<<<<<<< HEAD
-=======
-
             logger.info('Calculating metrics for ' + self.name)
-
->>>>>>> dcbc986f
             unit_ids = self.unit_ids
             metrics_df = self.empty_metrics_table()
 
             if len(self.stim_table) > 0:
-<<<<<<< HEAD
-                logger.info('Calculating metrics for ' + self.name)
                 metrics_df['pref_speed_dm'] = [self._get_pref_speed(unit) for unit in unit_ids]
                 metrics_df['pref_dir_dm'] = [self._get_pref_dir(unit) for unit in unit_ids]
                 metrics_df['firing_rate_dm'] = [self._get_overall_firing_rate(unit) for unit in unit_ids]
@@ -138,20 +126,6 @@
                 metrics_df['lifetime_sparseness_dm'] = [self._get_lifetime_sparseness(unit) for unit in unit_ids]
                 metrics_df.loc[:, ['run_pval_dm', 'run_mod_dm']] = \
                         [self._get_running_modulation(unit, self._get_preferred_condition(unit)) for unit in unit_ids]
-=======
-
-                print('Calculating metrics for ' + self.name)
-
-                metrics_df['pref_speed_dm'] = [self._get_pref_speed(unit) for unit in unit_ids]
-                metrics_df['pref_dir_dm'] = [self._get_pref_dir(unit) for unit in unit_ids]
-                metrics_df['firing_rate_dm'] = [self.get_overall_firing_rate(unit) for unit in unit_ids]
-                metrics_df['fano_dm'] = [self.get_fano_factor(unit, self.get_preferred_condition(unit)) for unit in unit_ids]
-                metrics_df['speed_tuning_idx_dm'] = [self._get_speed_tuning_index(unit) for unit in unit_ids]
-                metrics_df['reliability_dm'] = [self.get_reliability(unit, self.get_preferred_condition(unit)) for unit in unit_ids]
-                metrics_df['lifetime_sparseness_dm'] = [self.get_lifetime_sparseness(unit) for unit in unit_ids]
-                metrics_df.loc[:, ['run_pval_dm', 'run_mod_dm']] = \
-                        [self.get_running_modulation(unit, self.get_preferred_condition(unit)) for unit in unit_ids]
->>>>>>> dcbc986f
 
             self._metrics = metrics_df
 
