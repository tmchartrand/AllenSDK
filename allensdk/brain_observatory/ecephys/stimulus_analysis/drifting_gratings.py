--- conflicted
+++ resolved
@@ -43,13 +43,8 @@
         self._tfvals = None
         self._number_tf = None
 
-<<<<<<< HEAD
         self._col_ori = col_ori
         self._col_tf = col_tf
-=======
-        self._col_ori = 'ori'
-        self._col_tf = 'TF'
->>>>>>> 8bdca744
 
         self._trial_duration = trial_duration
 
