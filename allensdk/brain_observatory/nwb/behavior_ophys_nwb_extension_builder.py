import os

from allensdk.brain_observatory.behavior.schemas import (
    BehaviorMetadataSchema,
    OphysBehaviorMetadataSchema,
    BehaviorTaskParametersSchema,
    SubjectMetadataSchema, OphysEyeTrackingRigMetadataSchema
)
from allensdk.brain_observatory.nwb.metadata import (
    create_pynwb_extension_from_schemas
)

if __name__ == "__main__":

    # Run this module to regenerate the extension yaml files into this dir:
    prefix = 'ndx-aibs-behavior-ophys'
    schemas = [BehaviorTaskParametersSchema, SubjectMetadataSchema,
<<<<<<< HEAD
               OphysBehaviorMetadataSchema, OphysEyeTrackingRigMetadataSchema]
    create_pynwb_extension_from_schemas(schemas, prefix)
=======
               BehaviorMetadataSchema, OphysBehaviorMetadataSchema]
    curr_dir = os.path.abspath(os.path.dirname(__file__))
    create_pynwb_extension_from_schemas(schemas, prefix, save_dir=curr_dir)
    print("Creation of NWB extension complete!")
>>>>>>> 994f1d24
<|MERGE_RESOLUTION|>--- conflicted
+++ resolved
@@ -15,12 +15,7 @@
     # Run this module to regenerate the extension yaml files into this dir:
     prefix = 'ndx-aibs-behavior-ophys'
     schemas = [BehaviorTaskParametersSchema, SubjectMetadataSchema,
-<<<<<<< HEAD
-               OphysBehaviorMetadataSchema, OphysEyeTrackingRigMetadataSchema]
-    create_pynwb_extension_from_schemas(schemas, prefix)
-=======
-               BehaviorMetadataSchema, OphysBehaviorMetadataSchema]
+               BehaviorMetadataSchema, OphysBehaviorMetadataSchema, OphysEyeTrackingRigMetadataSchema]
     curr_dir = os.path.abspath(os.path.dirname(__file__))
     create_pynwb_extension_from_schemas(schemas, prefix, save_dir=curr_dir)
-    print("Creation of NWB extension complete!")
->>>>>>> 994f1d24
+    print("Creation of NWB extension complete!")