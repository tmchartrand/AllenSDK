--- conflicted
+++ resolved
@@ -11,6 +11,7 @@
 import SimpleITK as sitk
 
 from pynwb import NWBHDF5IO, NWBFile
+
 import allensdk.brain_observatory.nwb as nwb
 from allensdk.brain_observatory.behavior.metadata_processing import (
     get_expt_description
@@ -25,13 +26,8 @@
     TRIAL_COLUMN_DESCRIPTION_DICT
 )
 from allensdk.brain_observatory.nwb import TimeSeries
-<<<<<<< HEAD
 from allensdk.brain_observatory.nwb.eye_tracking.ndx_ellipse_eye_tracking import EllipseEyeTracking, EllipseSeries
 from allensdk.brain_observatory.behavior.nwb.extensions.event_detection.ndx_events import EventDetection
-=======
-from allensdk.brain_observatory.nwb.eye_tracking.ndx_ellipse_eye_tracking import (  # noqa: E501
-        EllipseEyeTracking, EllipseSeries)
->>>>>>> a0d7e720
 from allensdk.brain_observatory.nwb.metadata import load_pynwb_extension
 from allensdk.brain_observatory.behavior.session_apis.data_io import (
     BehaviorNwbApi
@@ -148,23 +144,16 @@
 
         # Add eye tracking, rig geometry, and gaze mapping data to NWB
         # in-memory object.
-<<<<<<< HEAD
-=======
         eye_gaze_fpath = \
             session_object.api.extractor.get_eye_gaze_mapping_file_path()
->>>>>>> a0d7e720
         self.add_eye_tracking_data_to_nwb(
             nwbfile=nwbfile,
             eye_tracking_df=session_object.eye_tracking,
             eye_tracking_rig_geometry=session_object.eye_tracking_rig_geometry,
-<<<<<<< HEAD
             eye_gaze_mapping_file_path=session_object.api.extractor.get_eye_gaze_mapping_file_path())
 
         # Add events
         self.add_events(nwbfile=nwbfile, events=session_object.events)
-=======
-            eye_gaze_mapping_file_path=eye_gaze_fpath)
->>>>>>> a0d7e720
 
         # Write the file:
         with NWBHDF5IO(self.path, 'w') as nwb_file_writer:
@@ -252,28 +241,6 @@
         meta = et_mod.get_data_interface("eye_tracking_rig_metadata")
 
         monitor_position = meta.monitor_position[:]
-<<<<<<< HEAD
-        monitor_position = monitor_position.tolist() if isinstance(monitor_position, np.ndarray) else monitor_position
-
-        monitor_rotation = meta.monitor_rotation[:]
-        monitor_rotation = monitor_rotation.tolist() if isinstance(monitor_rotation, np.ndarray) else monitor_rotation
-
-        camera_position = meta.camera_position[:]
-        camera_position = camera_position.tolist() if isinstance(camera_position, np.ndarray) else camera_position
-
-        camera_rotation = meta.camera_rotation[:]
-        camera_rotation = camera_rotation.tolist() if isinstance(camera_rotation, np.ndarray) else camera_rotation
-
-        led_position = meta.led_position[:]
-        led_position = led_position.tolist() if isinstance(led_position, np.ndarray) else led_position
-
-        rig_geometry = {
-            f"monitor_position_{meta.monitor_position__unit_of_measurement}": monitor_position,
-            f"camera_position_{meta.camera_position__unit_of_measurement}": camera_position,
-            f"led_position": led_position,
-            f"monitor_rotation_{meta.monitor_rotation__unit_of_measurement}": monitor_rotation,
-            f"camera_rotation_{meta.camera_rotation__unit_of_measurement}": camera_rotation,
-=======
         monitor_position = (monitor_position.tolist()
                             if isinstance(monitor_position, np.ndarray)
                             else monitor_position)
@@ -308,7 +275,6 @@
             monitor_rotation,
             f"camera_rotation_{meta.camera_rotation__unit_of_measurement}":
             camera_rotation,
->>>>>>> a0d7e720
             "equipment": meta.equipment
         }
 
@@ -513,15 +479,6 @@
 
         return pd.DataFrame(motion_correction_data)
 
-<<<<<<< HEAD
-    def add_eye_tracking_data_to_nwb(self, nwbfile: NWBFile, eye_tracking_df: pd.DataFrame,
-                                     eye_tracking_rig_geometry: Optional[dict],
-                                     eye_gaze_mapping_file_path: Path = None) -> NWBFile:
-        # 1. Add rig geometry
-        if eye_tracking_rig_geometry:
-            self.add_eye_tracking_rig_geometry_data_to_nwbfile(nwbfile=nwbfile,
-                                                               eye_tracking_rig_geometry=eye_tracking_rig_geometry)
-=======
     def add_eye_tracking_data_to_nwb(self, nwbfile: NWBFile,
                                      eye_tracking_df: pd.DataFrame,
                                      eye_tracking_rig_geometry: Optional[dict],
@@ -532,7 +489,6 @@
             self.add_eye_tracking_rig_geometry_data_to_nwbfile(
                     nwbfile=nwbfile,
                     eye_tracking_rig_geometry=eye_tracking_rig_geometry)
->>>>>>> a0d7e720
 
         # 2. Add eye gaze mapping
         if eye_gaze_mapping_file_path:
