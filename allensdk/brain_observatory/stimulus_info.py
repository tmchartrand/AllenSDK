--- conflicted
+++ resolved
@@ -87,7 +87,6 @@
     LOCALLY_SPARSE_NOISE_8DEG: [ 8, 14 ],
     }
 
-<<<<<<< HEAD
 LOCALLY_SPARSE_NOISE_PIXELS = {
     LOCALLY_SPARSE_NOISE: 45,
     LOCALLY_SPARSE_NOISE_4DEG: 45,
@@ -103,14 +102,13 @@
 
 STIMULUS_GRAY = 127
 STIMULUS_BITDEPTH = 8
-=======
+
 # Note: the "8deg" stimulus is actually 9.3 visual degrees on a side
 LOCALLY_SPARSE_NOISE_PIXEL_SIZE = {
     LOCALLY_SPARSE_NOISE: 4.65,
     LOCALLY_SPARSE_NOISE_4DEG: 4.65,
     LOCALLY_SPARSE_NOISE_8DEG: 9.3 
 }
->>>>>>> 1a60e341
 
 def sessions_with_stimulus(stimulus):
     """ Return the names of the sessions that contain a given stimulus. """
