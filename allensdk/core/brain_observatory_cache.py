# Copyright 2016 Allen Institute for Brain Science
# This file is part of Allen SDK.
#
# Allen SDK is free software: you can redistribute it and/or modify
# it under the terms of the GNU General Public License as published by
# the Free Software Foundation, version 3 of the License.
#
# Allen SDK is distributed in the hope that it will be useful,
# but WITHOUT ANY WARRANTY; without even the implied warranty of
# MERCHANTABILITY or FITNESS FOR A PARTICULAR PURPOSE.  See the
# GNU General Public License for more details.
#
# You should have received a copy of the GNU General Public License
# along with Allen SDK.  If not, see <http://www.gnu.org/licenses/>.

import os
import allensdk.core.json_utilities as ju
from allensdk.api.cache import Cache
from allensdk.api.queries.brain_observatory_api import BrainObservatoryApi
from allensdk.config.manifest_builder import ManifestBuilder
from allensdk.core.brain_observatory_nwb_data_set import BrainObservatoryNwbDataSet
import allensdk.brain_observatory.stimulus_info as stim_info
import pandas as pd


class BrainObservatoryCache(Cache):
    """
    Cache class for storing and accessing data from the Brain Observatory.
    By default, this class will cache any downloaded metadata or files in 
    well known locations defined in a manifest file.  This behavior can be
    disabled.

    Attributes
    ----------
    
    api: BrainObservatoryApi instance
        The object used for making API queries related to the Brain Observatory.

    Parameters
    ----------
    
    cache: boolean
        Whether the class should save results of API queries to locations specified
        in the manifest file.  Queries for files (as opposed to metadata) must have a
        file location.  If caching is disabled, those locations must be specified
        in the function call (e.g. get_ophys_experiment_data(file_name='file.nwb')).

    manifest_file: string
       File name of the manifest to be read.  Default is "brain_observatory_manifest.json".
    """

    EXPERIMENT_CONTAINERS_KEY = 'EXPERIMENT_CONTAINERS'
    EXPERIMENTS_KEY = 'EXPERIMENTS'
    CELL_SPECIMENS_KEY = 'CELL_SPECIMENS'
    EXPERIMENT_DATA_KEY = 'EXPERIMENT_DATA'
    STIMULUS_MAPPINGS_KEY = 'STIMULUS_MAPPINGS'
    
    def __init__(self, cache=True, manifest_file='brain_observatory_manifest.json', base_uri=None):
        super(BrainObservatoryCache, self).__init__(manifest=manifest_file, cache=cache)
        self.api = BrainObservatoryApi(base_uri=base_uri)
        

    def get_targeted_structures(self):
        """ Return a list of all targeted structures in the data set. """
        containers = self.get_experiment_containers(simple=False)
        targeted_structures = set([ c['targeted_structure']['acronym'] for c in containers])
        return sorted(list(targeted_structures))


    def get_cre_lines(self):
        """ Return a list of all cre driver lines in the data set. """
        containers = self.get_experiment_containers(simple=False)
        cre_lines = set([ _find_specimen_cre_line(c['specimen']) for c in containers ])
        return sorted(list(cre_lines))


    def get_imaging_depths(self):
        """ Return a list of all imaging depths in the data set. """
        containers = self.get_experiment_containers(simple=False)
        imaging_depths = set([ c['imaging_depth'] for c in containers ])
        return sorted(list(imaging_depths))


    def get_stimulus_session_names(self):
        """ Return a list of all stimulus sessions in the data set. """
        exps = self.get_ophys_experiments()
        names = set([ exp['stimulus_name'] for exp in exps ])
        return sorted(list(names))


    def get_stimuli(self):
        """ Return a list of all stimuli in the data set. """
        return sorted(list(stim_info.all_stimuli()))
    

    def get_experiment_containers(self, file_name=None, targeted_structures=None, 
                                  imaging_depths=None, cre_lines=None, simple=True):
        """ Get a list of experiment containers matching certain criteria.
        
        Parameters
        ----------
        file_name: string
            File name to save/read the experiment containers.  If file_name is None, 
            the file_name will be pulled out of the manifest.  If caching
            is disabled, no file will be saved. Default is None.

        targeted_structures: list
            List of structure acronyms.  Must be in the list returned by 
            BrainObservatoryCache.get_targeted_structures().

        imaging_depths: list
            List of imaging depths.  Must be in the list returned by 
            BrainObservatoryCache.get_imaging_depths().

        cre_lines: list
            List of cre lines.  Must be in the list returned by 
            BrainObservatoryCache.get_cre_lines().

        simple: boolean
            Whether or not to simplify the dictionary properties returned by this method
            to a more concise subset.

        Returns
        -------
        list of dictionaries
        """
        file_name = self.get_cache_path(file_name, self.EXPERIMENT_CONTAINERS_KEY)

        if os.path.exists(file_name):
            containers = ju.read(file_name)
        else:
            containers = self.api.get_experiment_containers()

            if self.cache:
                ju.write(file_name, containers)

        containers = self.api.filter_experiment_containers(containers, targeted_structures, imaging_depths, cre_lines)

        if simple:
            containers = [ {
                    'id': c['id'],
                    'imaging_depth': c['imaging_depth'],
                    'targeted_structure': c['targeted_structure']['acronym'],
                    'cre_line': _find_specimen_cre_line(c['specimen']),
                    'age_days': c['specimen']['donor']['age']['days']
                    } for c in containers ]

        return containers


    def get_ophys_experiments(self, file_name=None, experiment_container_ids=None,
                              targeted_structures=None, imaging_depths=None, cre_lines=None,
                              stimuli=None, stimulus_sessions=None, simple=True):
        """ Get a list of ophys experiments matching certain criteria.
        
        Parameters
        ----------
        file_name: string
            File name to save/read the ophys experiments.  If file_name is None, 
            the file_name will be pulled out of the manifest.  If caching
            is disabled, no file will be saved. Default is None.

        experiment_container_ids: list
            List of experiment container ids.

        targeted_structures: list
            List of structure acronyms.  Must be in the list returned by 
            BrainObservatoryCache.get_targeted_structures().

        imaging_depths: list
            List of imaging depths.  Must be in the list returned by 
            BrainObservatoryCache.get_imaging_depths().

        cre_lines: list
            List of cre lines.  Must be in the list returned by 
            BrainObservatoryCache.get_cre_lines().

        stimuli: list
            List of stimulus names.  Must be in the list returned by 
            BrainObservatoryCache.get_stimuli().

        stimulus_sessions: list
            List of stimulus session names.  Must be in the list returned by 
            BrainObservatoryCache.get_stimulus_session_names().

        simple: boolean
            Whether or not to simplify the dictionary properties returned by this method
            to a more concise subset.

        Returns
        -------
        list of dictionaries
        """
        file_name = self.get_cache_path(file_name, self.EXPERIMENTS_KEY)

        if os.path.exists(file_name):
            exps = ju.read(file_name)
        else:
            exps = self.api.get_ophys_experiments()

            if self.cache:
                ju.write(file_name, exps)

        exps = self.api.filter_ophys_experiments(exps, experiment_container_ids, targeted_structures, 
                                                 imaging_depths, cre_lines, stimuli, stimulus_sessions)

        if simple:
            exps = [ {
                    'id': e['id'],
                    'imaging_depth': e['imaging_depth'],
                    'targeted_structure': e['targeted_structure']['acronym'],
                    'cre_line': _find_specimen_cre_line(e['specimen']),
                    'age_days': e['specimen']['donor']['age']['days'],
                    'experiment_container_id': e['experiment_container_id'],
                    'session_type': e['stimulus_name']
                    } for e in exps ]
        return exps


    def get_stimulus_mappings(self, file_name=None):
        """ Returns a mapping of which metrics are related to which stimuli. 
        Primarily for internal use. """

        file_name = self.get_cache_path(file_name, self.STIMULUS_MAPPINGS_KEY)

        if os.path.exists(file_name):
            mappings = ju.read(file_name)
        else:
            mappings = self.api.get_stimulus_mappings()

            if self.cache:
                ju.write(file_name, mappings)

        return mappings


    def get_cell_specimens(self, file_name=None, ophys_experiment_ids=None, simple=True):
        """ Return cell specimens that have certain properies.
        
        Parameters
        ----------
        file_name: string
            File name to save/read the cell specimens.  If file_name is None, 
            the file_name will be pulled out of the manifest.  If caching
            is disabled, no file will be saved. Default is None.

        ophys_experiment_ids: list
            List of ophys experiment ids.
            
        simple: boolean
            Whether or not to simplify the dictionary properties returned by this method
            to a more concise subset.
            
        Returns
        -------
        list of dictionaries
        """

        file_name = self.get_cache_path(file_name, self.CELL_SPECIMENS_KEY)

        if os.path.exists(file_name):
            cell_specimens = ju.read(file_name)
        else:
            cell_specimens = self.api.get_cell_metrics()

            if self.cache:
                ju.write(file_name, cell_specimens)

        cell_specimens = self.api.filter_cell_specimens(cell_specimens)
        
        # drop the thumbnail columns
        if simple:
            mappings = self.get_stimulus_mappings()
            thumbnails = [ m['item'] for m in mappings if m['item_type'] == 'T' and m['level'] == 'R']
            for cs in cell_specimens:
                for t in thumbnails:
                    del cs[t]
                
        return cell_specimens

    
    def get_ophys_experiment_data(self, ophys_experiment_id, file_name=None):
        """ Download the NWB file for an ophys_experiment (if it hasn't already been
        downloaded) and return a data accessor object.

        Parameters
        ----------
        file_name: string
            File name to save/read the data set.  If file_name is None, 
            the file_name will be pulled out of the manifest.  If caching
            is disabled, no file will be saved. Default is None.        

        ophys_experiment_id: integer
            id of the ophys_experiment to retrieve
            
        Returns
        -------
        BrainObservatoryNwbDataSet
        """
        file_name = self.get_cache_path(file_name, self.EXPERIMENT_DATA_KEY, ophys_experiment_id)

        if not os.path.exists(file_name):
            self.api.save_ophys_experiment_data(ophys_experiment_id, file_name)

        return BrainObservatoryNwbDataSet(file_name)

    
    def build_manifest(self, file_name):
        """
        Construct a manifest for this Cache class and save it in a file.
        
        Parameters
        ----------
        
        file_name: string
            File location to save the manifest.

        """

        mb = ManifestBuilder()

        mb.add_path('BASEDIR', '.')
        mb.add_path(self.EXPERIMENT_CONTAINERS_KEY, 'experiment_containers.json', typename='file', parent_key='BASEDIR')
        mb.add_path(self.EXPERIMENTS_KEY, 'ophys_experiments.json', typename='file', parent_key='BASEDIR')
        mb.add_path(self.EXPERIMENT_DATA_KEY, 'ophys_experiment_data/%d.nwb', typename='file', parent_key='BASEDIR')
        mb.add_path(self.CELL_SPECIMENS_KEY, 'cell_specimens.json', typename='file', parent_key='BASEDIR')
        mb.add_path(self.STIMULUS_MAPPINGS_KEY, 'stimulus_mappings.json', typename='file', parent_key='BASEDIR')

<<<<<<< HEAD
        mb.write_json_file(file_name)

def _find_specimen_cre_line(specimen):
    return next(tl['name'] for tl in specimen['donor']['transgenic_lines'] if 'Cre' in tl['name'])

def main():
    from allensdk.api.api import Api
    import pandas as pd
        
    host = 'http://testwarehouse:9000'
    Api.default_api_url = host
    boc = BrainObservatoryCache()

    ecs = boc.get_experiment_containers()
    print "all ecs", len(ecs)

    ecs = boc.get_experiment_containers(imaging_depths=[350])
    print "depth 350 experiment containers", len(ecs)

    ecs = boc.get_experiment_containers(targeted_structures=['VISp'])
    print "visp experiment containers", len(ecs)

    ecs = boc.get_experiment_containers(transgenic_lines=['Cux2-CreERT2'])
    print "cux2 experiment containers", len(ecs)

    exps = boc.get_ophys_experiments(experiment_container_ids=[ ec['id'] for ec in ecs ])
    print len(exps)

    ds = boc.get_ophys_experiment_data(exps[0]['id'])
if __name__ == "__main__": main()
=======
        mb.write_json_file(file_name)
>>>>>>> a2685568
<|MERGE_RESOLUTION|>--- conflicted
+++ resolved
@@ -326,37 +326,7 @@
         mb.add_path(self.CELL_SPECIMENS_KEY, 'cell_specimens.json', typename='file', parent_key='BASEDIR')
         mb.add_path(self.STIMULUS_MAPPINGS_KEY, 'stimulus_mappings.json', typename='file', parent_key='BASEDIR')
 
-<<<<<<< HEAD
         mb.write_json_file(file_name)
 
 def _find_specimen_cre_line(specimen):
-    return next(tl['name'] for tl in specimen['donor']['transgenic_lines'] if 'Cre' in tl['name'])
-
-def main():
-    from allensdk.api.api import Api
-    import pandas as pd
-        
-    host = 'http://testwarehouse:9000'
-    Api.default_api_url = host
-    boc = BrainObservatoryCache()
-
-    ecs = boc.get_experiment_containers()
-    print "all ecs", len(ecs)
-
-    ecs = boc.get_experiment_containers(imaging_depths=[350])
-    print "depth 350 experiment containers", len(ecs)
-
-    ecs = boc.get_experiment_containers(targeted_structures=['VISp'])
-    print "visp experiment containers", len(ecs)
-
-    ecs = boc.get_experiment_containers(transgenic_lines=['Cux2-CreERT2'])
-    print "cux2 experiment containers", len(ecs)
-
-    exps = boc.get_ophys_experiments(experiment_container_ids=[ ec['id'] for ec in ecs ])
-    print len(exps)
-
-    ds = boc.get_ophys_experiment_data(exps[0]['id'])
-if __name__ == "__main__": main()
-=======
-        mb.write_json_file(file_name)
->>>>>>> a2685568
+    return next(tl['name'] for tl in specimen['donor']['transgenic_lines'] if 'Cre' in tl['name'])