--- conflicted
+++ resolved
@@ -1,8 +1,6 @@
 # Change Log
 All notable changes to this project will be documented in this file.
 
-<<<<<<< HEAD
-=======
 ## [0.13.xxx] - ????-??-??
 
 ### Changed
@@ -10,7 +8,6 @@
 - BrainObservatoryCache.get_ophys_experiments returns "acquisition_age_days" instead of "age_days".  The new field describes the age of the animal on the day of experiment acquisition.
 - BrainObservatoryCache.get_experiment_containers no longer returns "age_days".
 
->>>>>>> 847de20f
 ## [0.13.1] - 2017-03-20
 
 ### Fixed
