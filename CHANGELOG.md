# Change Log
All notable changes to this project will be documented in this file.

<<<<<<< HEAD
## [1.8.0] = [UPDATE_DATE]

=======
## [ 1.8.0]
### Bug Fixes
- Internal LIMS data served to `BehaviorDataSession` class now all use the same timestamp source
>>>>>>> 9d959668

## [1.7.1] = 2020-05-5

### Bug Fixes
- Time sync tests were failing because of removed content. Tests were running only on nightly.
- Notebook tests failing on nightly because of down server, switched tests to production server.

## [1.7.0] = 2020-04-29

### Added
- Internal users can now access `eye_tracking` ellipse fit data from behavior + ophys Session objects
- A new mixin for managing processing parameters for Session objects
- Added support for additional sync file line labels

### Changed
- Monitor delay calculation is updated to properly handle photodiode streams that end
on a rising edge. We are no longer providing a default delay value in case of error.

### Bug Fixes
- experiment\_table from behavior project cache has NaNs in the 'imaging\_depth' column for MultiScope experiments due to incorrect join in behavior\_project\_lims\_api.py and 4 other places where ophys\_sessions was incorrectly queried for imaging\_depth\_id
- get_keys method for sync datasets was returning the wrong line labels and creating incorrect key, value pairs for
data loading from sync files

## [1.6.0] = 2020-03-23

### Added
- tutorial for optotagging for ecephys notebook
- get\_receptive\_field() method in ecephys receptive field mapping

### Changed
- remove redundant sham\_change column in behavior sessions.trials table
- versions for NWB output for ecephys and ophys behavior.
- monitor delay is now calculated for BehaviorOphysLimsApi rather than defaulting to 0.0351

### Bug Fixes
- Fixed a bug where auto-rewarded trials were not properly attributed in the rewards property of a visual behavior
- return None rather than raise exception if no container id was returned from lims id for given ophys id
- Project caches no longer accept arbitrary keywords
- matplotloib.pyplot.hist parameter normed no longer supported


## [1.5.0] = 2020-02-10

### Added
 - Users have an option to provide credentials for accessing the database either explicitly via public API or by setting up the environment variables

### Changed
 - Allow users to modify BehaviorDataSession and BehaviorOphysSession data

### Bug Fixes
 - morphology.apply_affine correctly rescales radii
 - invalid extracellular electrophysiology spikes no longer show up as spikes at time -1
 - (internal) When loading a behavior session, behavior and eye tracking video frame times are assessed from the correct lines

## [1.3.0] = 2019-12-12


### Added
 - Improved Neuropixels data download performance by enabling asynchronous transfers. Data downloads will now raise timeout errors when data cannot be retrieved in a reasonable timeframe.

### Changed
 - Updated AllenSDK readme and contributing documentation

### Bug Fixes
 - https://github.com/AllenInstitute/AllenSDK/issues/1214 Fix hanging downloads for Neuropixels NWB files


## [1.0.0] = 2019-10-3

### Added
 - Support for Brain Observatory - Visual Coding Neuropixels data.
 - https://github.com/AllenInstitute/AllenSDK/issues/447 Implemented improved eye tracking module based on DeepLabCut

### Changed
 - Python 2.x is no longer supported.
 - statsmodels is now pinned at 0.9.0

### Bug Fixes
 - https://github.com/AllenInstitute/AllenSDK/commit/f76678 Fix integer division bug in receptive field analysis


## [0.16.3] = 2019-5-22

### Bug Fixes
 - https://github.com/AllenInstitute/AllenSDK/issues/660 Use pillow/Image.resize instead of scipy.misc.imresize
 - https://github.com/AllenInstitute/AllenSDK/issues/659 Same
 - https://github.com/AllenInstitute/AllenSDK/issues/661 Update example notebooks

## [0.16.2] = 2019-4-23

### Added
 - https://github.com/AllenInstitute/AllenSDK/issues/549 Transforms for tissuecyte registration accessible from allensdk
 - https://github.com/AllenInstitute/AllenSDK/pull/568 Release instructions for future maintainers.

### Changed
 - https://github.com/AllenInstitute/AllenSDK/issues/582 Documentation builds from a yml config in python 3.7

### Bug Fixes
 - https://github.com/AllenInstitute/AllenSDK/issues/523 pip no longer fails on new conda environment because of tables

## [0.16.1] = 2019-3-12

### Added
 - Added tools for working with itksnap label descriptions (https://github.com/AllenInstitute/AllenSDK/issues/312)

### Changed
 - Update pytest version number (now requires pytest>=4.1.1)
 - Update numpy version number (now requires numpy>=1.15.1)
 - Removed deprecated functions from BrainObservatoryNwbDataSet
 - Updated documentation

### Bug Fixes
 - https://github.com/AllenInstitute/AllenSDK/issues/256 Examples python3 compatible
 - https://github.com/AllenInstitute/AllenSDK/issues/267 Fix get_cell_specimens filter argument
 - https://github.com/AllenInstitute/AllenSDK/pull/226 Fix pandas sorting behavior warning
 - https://github.com/AllenInstitute/AllenSDK/issues/207 Fix "two celltypes features"
 - https://github.com/AllenInstitute/AllenSDK/issues/273 Fix "make notebook"
 - https://github.com/AllenInstitute/AllenSDK/issues/275 Fix inconsistent numpy requirement
 - https://github.com/AllenInstitute/AllenSDK/issues/295 Fix BiophysicalApi.get_neuronal_models
 - https://github.com/AllenInstitute/AllenSDK/issues/309 Fix tests to use updated pytest
 - https://github.com/AllenInstitute/AllenSDK/issues/307 Fix openjpeg dependency in python3 in the CI build
 - https://github.com/AllenInstitute/AllenSDK/issues/311 Fix locally sparse noise test
 - https://github.com/AllenInstitute/AllenSDK/issues/330 Fix numpy warning message
 - https://github.com/AllenInstitute/AllenSDK/issues/330 Fix Pillow dependency install
 - https://github.com/AllenInstitute/AllenSDK/issues/405 Fix session analysis regression test (passing CI in python2 and python3)
 - https://github.com/AllenInstitute/AllenSDK/issues/420 Fix installation bug resulting from pytables 3.5
 - https://github.com/AllenInstitute/AllenSDK/commit/1ef88046a58a36d870d3f1048a778806d1db2954 Fix scikit-image dependency install

## [0.16.0] = 2018-10-04

### Added
- BrainObservatoryCache.get_ophys_experiment_events
- BrainObservatoryCache.get_ophys_experiments and get_experiment_containers accept reporter_lines argument
- BrainObservatoryCache.ge_ophys_experiment_analysis
- Cache subclasses can have their manifest locations set via environment variable

## [0.14.5] = 2018-06-14

### Changed
- bumped lower limit of pandas to 0.17, removed upper limit
- changed CellTypesCache cell data structure to be less nested, more flat. Requires update to manifest and re-download of cells.json.
- simplified MouseConnectivityCache data structure.  Requires update to manifest and re-download of experiments.json.
- stopped using deprecated function in SimpleTree

### Added
- regression tests for Brain Observatory analysis

## [0.14.4] - 2018-01-30

### Changed

- Numerous Python 2/3 compatibility fixes
- Improved spike filtering in ephys.ephys_features

## [0.14.3] - 2017-10-19

### Added

- CellTypesCache.get_cells has a new `species` argument.

### Changed

- MouseConnectivityCache downloads structure masks instead of computing them.

## [0.14.2] - 2017-08-17

### Added

- ABS-64; Jupyterhub Dockerfiles
- PR #13; Manifest error check

### Changed

ABS-132; changed to Allen Institute Software License
ABS-129; StructureTree converts color hex triplet to 8-bit color triplet
ABS-125; update expected data for unmocked tests
PBS-358; update extract_trace module to deal with motion border case
ABS-85; allow variable long square start time in ephys feature extractor

## [0.13.2] - 2017-06-15

### Added

- BrainObservatoryNwbDataSet.get_demixed_traces
- BrainObservatoryNwbDataSet.get_pupil_location
- BrainObservatoryNwbDataSet.get_pupil_size
- BrainObservatoryApi.get_cell_specimen_id_mapping
- allensdk.brain_observatory.receptive_field_analysis
- allensdk.brain_observatory.demixer

### Changed

- BrainObservatoryCache.get_ophys_experiments returns "acquisition_age_days" instead of "age_days".  The new field describes the age of the animal on the day of experiment acquisition.
- BrainObservatoryCache.get_experiment_containers no longer returns "age_days".
- BrainObservatoryCache.get_ophys_experiments accepts a list of cell_specimen_ids for additional filtering
- json_utilities uses simplejson for better NaN handling


## [0.13.1] - 2017-03-20

### Fixed

- issue #42: Caching behavior in MouseConnectivityCache for CCF volumes fixed
- GLIF examples, documentation fixed

## [0.13.0] - 2017-03-16

### Added

- ReferenceSpace is a new class for relating structure graphs and annotation volumes.
- Standardized caching and paging decorators

### Changed

- Ontology has been deprecated in favor of StructureTree. 
- MouseConnectivityCache uses StructureTree internally (ontology-based methods are deprecated)
- CellTypesCache and MouseConnectivityCache use cacher decorator
- GlifApi has stateless methods now.  Old methods are deprecated.  

### Fixed

- Github issue #35 - MouseConnectivityCache's manifest now uses CCF-version- and resolution-specific file names for masks.  The masks now live inside the CCF version directory.  Users must download a new manifest.

## [0.12.4] - 2016-10-28

### Fixed

- Github issues #23, #28 - added a new dependency "requests_toolbelt" and upgraded API database for more reliable large file downloads.
- Github issue #26 - better documentation for structure unionize records.
- Github issue #25 - documentation errors in brain observatory analysis.

### Changed

- New CCF annotation volume with complete cortical areas and layers.
- Mouse Connectivity structure unionize records have been computed for new CCF.  Previous records are available here: http://download.alleninstitute.org/informatics-archive/june-2016/mouse_projection/
- Github issue #27 - MouseConnectivityCache.get_structure_unionizes returns only requested structures, not all descendants.  Added a separate argument for descendant inclusion.

### Added

- MouseConnectivityCache has a new constructor argument for specifying CCF version.

## [0.12.2] - 2016-9-1

### Fixed

- Github issue #16 (jinja2 requirement)
- Github pull request #21 (spurious "i" typo) in r_neuropil.py

## [0.12.1] - 2016-8-17

### Changed

- neuropil subtraction algorithm (brain_observatory.r_neuropil) faster and more robust
- formatting changes for better PEP8 compliance
- preparation for Python 3 support
- updated Dockerfiles

### Fixed

- Github issue #17 (scipy requirement)

## [0.12.0] - 2016-6-9

### Added

- Support for the Allen Brain Observatory data (BrainObservatoryCache and BrainObservatoryApi classes).
- Code for neurpil subtraction, dF/F estimation, and tuning analysis.
- New ephys feature extractor (ephys_features.py, ephys_extractor.py).  The old one is still there (feature_extractor.py) but should be considered deprecated.

## [0.11.0] - 2016-3-3

### Added

- CellTypesCache.get_cells has a new argument 'reporter_status', which accepts one or more ReporterStatus values.
- CellTypesApi.save_reconstruction_marker and CellTypesCache.get_reconstruction_marker download and open files containing positions that mark special points in reconstruction (truncation, early termination of reconstruction, etc).
- swc.read_marker_file for reading in marker files 
- Morphology has new methods for manipulating the morphology tree structure
- allensdk.model.biophysical package supports active and passive models

### Changed

- Morphology compartments are now Compartment objects that behave like dictionaries
- Compartment.children stores references to immediate descendant Compartments
- spike times in NWB files are stored in "analysis/spike_times" instead of "analysis/aibs_spike_times"
- NwbDataSet looks for spike times in both locations ("spike_times" first)
- glif_neuron_methods.py function names have been changed to be more standardized
- allensdk.model.biophysical_perisomatic package renamed to allensdk.model.biophysical
- NEURON dependency updated to 7.4 release 1370

### Fixed

- MouseConnectivityCache.get_structure_mask bug fixed (github issue 8)
- CellTypesApi.get_ephys_sweeps returns sweeps in sweep number order (github issue 11)
- NwbDataSet.set_spike_times added maxshape(None,) to create_dataset (github issue 7)

## [0.10.1] - 2015-9-24

### Added

- MouseConnectivityCache.get\_projection\_matrix, method for building a signal matrix from injection structure to projection structure.
- CellTypesCache.get\_morphology\_features, method for retrieving morphology features for all cells
- CellTypesCache.get\_all\_features, method for retrieving both morphology and ephys features for all cells in a single table
- new RmaTemplate class enables construction of queries with jinja2 template library.
- Jupyter notebook examples added to documentation.

### Fixed

- Api.retrieve\_parsed\_json\_over\_http respects post parameter.
- improved installation of dependencies.

### Changed

- Ontology.get\_child\_ids and Ontology.get\_descendant\_ids accept a list of ids instead of a variable length argument list.
- API Access/Data API Client documentation better reflects new 0.10.x allensdk.api.query modules.
- Cache.wrap method defaults to save_as_json=False.
- Cache.wrap method defaults to returning json rather than a pandas dataframe (new parameter return_dataframe=False).
- BiophysicalApi.cache_data throws an exception if no data is found for a neuronal model id.
- Replaced brainscales Dockerfile with neuralenseble Dockerfiles.


## [0.10.1] - 2015-x-x

### Added

- MouseConnectivityCache.get_projection_matrix, method for building a signal matrix from injection structure to projection structure.
- CellTypesCache.get_morphology_features, method for retrieving morphology features for all cells
- CellTypesCache.get_all_features, method for retrieving both morphology and ephys features for all cells in a single table

### Changed

- Ontology.get_child_ids and Ontology.get_descendant_ids accept a list of ids instead of a variable length argument list.

## [0.10.0] - 2015-8-20

### Added

- Manifest and Cache classes for keeping track of files
- MouseConnectivityApi class for downloading data from the Mouse Connectivity Atlas
- MouseConnectivityCache fclass or keeping track of files
- CellTypesCache for keeping track of cell types files
- Ontology class for manipulating structures
- Rma class for formalizing API queries
- GridDataApi for downloading expression and projection grid volumes
- EphysFeatureExtractor module for computing ephys features used in Cell Types Database

### Fixed

- json\_utilities has better numpy data type serialization support

## [0.9.1] - 2015-5-13

### Changed

- Documentation updated

### Fixed

- Installation/Makefile bug

## [0.9.0] - 2015-5-12

### Added

- Everything: initial release!<|MERGE_RESOLUTION|>--- conflicted
+++ resolved
@@ -1,14 +1,10 @@
 # Change Log
 All notable changes to this project will be documented in this file.
 
-<<<<<<< HEAD
-## [1.8.0] = [UPDATE_DATE]
-
-=======
 ## [ 1.8.0]
+
 ### Bug Fixes
 - Internal LIMS data served to `BehaviorDataSession` class now all use the same timestamp source
->>>>>>> 9d959668
 
 ## [1.7.1] = 2020-05-5
 
