--- conflicted
+++ resolved
@@ -1,13 +1,8 @@
 # Change Log
 All notable changes to this project will be documented in this file.
 
-<<<<<<< HEAD
-## [2.10.2] = TBD
-- list updates here
-=======
 ## [2.10.3] = 2021-04-23
 - Adds restriction to require hdmf version to be strictly less than 2.5.0 which accidentally introduced a major version breaking change
->>>>>>> d55332a2
 
 ## [2.10.2] = 2021-03-25
 - This version marks the release of Visual Behavior Optical Physiology data! For more details please visit the: [Visual Behavior - Optical Physiology Project Page](https://allensdk.readthedocs.io/en/latest/visual_behavior_optical_physiology.html)
